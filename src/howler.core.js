/*!
 *  howler.js v2.2.0
 *  howlerjs.com
 *
 *  (c) 2013-2020, James Simpson of GoldFire Studios
 *  goldfirestudios.com
 *
 *  MIT License
 */

(function() {

  'use strict';

  /** Global Methods **/
  /***************************************************************************/

  /**
   * Create the global controller. All contained methods and properties apply
   * to all sounds that are currently playing or will be in the future.
   */
  var HowlerGlobal = function() {
    this.init();
  };
  HowlerGlobal.prototype = {
    /**
     * Initialize the global Howler object.
     * @return {Howler}
     */
    init: function() {
      var self = this || Howler;

      // Create a global ID counter.
      self._counter = 1000;

      // Pool of unlocked HTML5 Audio objects.
      self._html5AudioPool = [];
      self.html5PoolSize = 10;

      // Internal properties.
      self._codecs = {};
      self._howls = [];
      self._muted = false;
      self._volume = 1;
      self._canPlayEvent = 'canplaythrough';
      self._navigator = (typeof window !== 'undefined' && window.navigator) ? window.navigator : null;

      // Public properties.
      self.masterGain = null;
      self.noAudio = false;
      self.usingWebAudio = true;
      self.autoSuspend = true;
      self.ctx = null;

      // Set to false to disable the auto audio unlocker.
      self.autoUnlock = true;

      // Setup the various state values for global tracking.
      self._setup();

      return self;
    },

    /**
     * Get/set the global volume for all sounds.
     * @param  {Float} vol Volume from 0.0 to 1.0.
     * @return {Howler/Float}     Returns self or current volume.
     */
    volume: function(vol) {
      var self = this || Howler;
      vol = parseFloat(vol);

      // If we don't have an AudioContext created yet, run the setup.
      if (!self.ctx) {
        setupAudioContext();
      }

      if (typeof vol !== 'undefined' && vol >= 0 && vol <= 1) {
        self._volume = vol;

        // Don't update any of the nodes if we are muted.
        if (self._muted) {
          return self;
        }

        // When using Web Audio, we just need to adjust the master gain.
        if (self.usingWebAudio) {
          self.masterGain.gain.setValueAtTime(vol, Howler.ctx.currentTime);
        }

        // Loop through and change volume for all HTML5 audio nodes.
        for (var i=0; i<self._howls.length; i++) {
          if (!self._howls[i]._webAudio) {
            // Get all of the sounds in this Howl group.
            var ids = self._howls[i]._getSoundIds();

            // Loop through all sounds and change the volumes.
            for (var j=0; j<ids.length; j++) {
              var sound = self._howls[i]._soundById(ids[j]);

              if (sound && sound._node) {
                sound._node.volume = sound._volume * vol;
              }
            }
          }
        }

        return self;
      }

      return self._volume;
    },

    /**
     * Handle muting and unmuting globally.
     * @param  {Boolean} muted Is muted or not.
     */
    mute: function(muted) {
      var self = this || Howler;

      // If we don't have an AudioContext created yet, run the setup.
      if (!self.ctx) {
        setupAudioContext();
      }

      self._muted = muted;

      // With Web Audio, we just need to mute the master gain.
      if (self.usingWebAudio) {
        self.masterGain.gain.setValueAtTime(muted ? 0 : self._volume, Howler.ctx.currentTime);
      }

      // Loop through and mute all HTML5 Audio nodes.
      for (var i=0; i<self._howls.length; i++) {
        if (!self._howls[i]._webAudio) {
          // Get all of the sounds in this Howl group.
          var ids = self._howls[i]._getSoundIds();

          // Loop through all sounds and mark the audio node as muted.
          for (var j=0; j<ids.length; j++) {
            var sound = self._howls[i]._soundById(ids[j]);

            if (sound && sound._node) {
              sound._node.muted = (muted) ? true : sound._muted;
            }
          }
        }
      }

      return self;
    },

    /**
     * Handle stopping all sounds globally.
     */
    stop: function() {
      var self = this || Howler;

      // Loop through all Howls and stop them.
      for (var i=0; i<self._howls.length; i++) {
        self._howls[i].stop();
      }

      return self;
    },

    /**
     * Unload and destroy all currently loaded Howl objects.
     * @return {Howler}
     */
    unload: function() {
      var self = this || Howler;

      for (var i=self._howls.length-1; i>=0; i--) {
        self._howls[i].unload();
      }

      // Create a new AudioContext to make sure it is fully reset.
      if (self.usingWebAudio && self.ctx && typeof self.ctx.close !== 'undefined') {
        self.ctx.close();
        self.ctx = null;
        setupAudioContext();
      }

      return self;
    },

    /**
     * Check for codec support of specific extension.
     * @param  {String} ext Audio file extention.
     * @return {Boolean}
     */
    codecs: function(ext) {
      return (this || Howler)._codecs[ext.replace(/^x-/, '')];
    },

    /**
     * Setup various state values for global tracking.
     * @return {Howler}
     */
    _setup: function() {
      var self = this || Howler;

      // Keeps track of the suspend/resume state of the AudioContext.
      self.state = self.ctx ? self.ctx.state || 'suspended' : 'suspended';

      // Automatically begin the 30-second suspend process
      self._autoSuspend();

      // Check if audio is available.
      if (!self.usingWebAudio) {
        // No audio is available on this system if noAudio is set to true.
        if (typeof Audio !== 'undefined') {
          try {
            var test = new Audio();

            // Check if the canplaythrough event is available.
            if (typeof test.oncanplaythrough === 'undefined') {
              self._canPlayEvent = 'canplay';
            }
          } catch(e) {
            self.noAudio = true;
          }
        } else {
          self.noAudio = true;
        }
      }

      // Test to make sure audio isn't disabled in Internet Explorer.
      try {
        var test = new Audio();
        if (test.muted) {
          self.noAudio = true;
        }
      } catch (e) {}

      // Check for supported codecs.
      if (!self.noAudio) {
        self._setupCodecs();
      }

      return self;
    },

    /**
     * Check for browser support for various codecs and cache the results.
     * @return {Howler}
     */
    _setupCodecs: function() {
      var self = this || Howler;
      var audioTest = null;

      // Must wrap in a try/catch because IE11 in server mode throws an error.
      try {
        audioTest = (typeof Audio !== 'undefined') ? new Audio() : null;
      } catch (err) {
        return self;
      }

      if (!audioTest || typeof audioTest.canPlayType !== 'function') {
        return self;
      }

      var mpegTest = audioTest.canPlayType('audio/mpeg;').replace(/^no$/, '');

      // Opera version <33 has mixed MP3 support, so we need to check for and block it.
      var checkOpera = self._navigator && self._navigator.userAgent.match(/OPR\/([0-6].)/g);
      var isOldOpera = (checkOpera && parseInt(checkOpera[0].split('/')[1], 10) < 33);

      self._codecs = {
        mp3: !!(!isOldOpera && (mpegTest || audioTest.canPlayType('audio/mp3;').replace(/^no$/, ''))),
        mpeg: !!mpegTest,
        opus: !!audioTest.canPlayType('audio/ogg; codecs="opus"').replace(/^no$/, ''),
        ogg: !!audioTest.canPlayType('audio/ogg; codecs="vorbis"').replace(/^no$/, ''),
        oga: !!audioTest.canPlayType('audio/ogg; codecs="vorbis"').replace(/^no$/, ''),
        wav: !!(audioTest.canPlayType('audio/wav; codecs="1"') || audioTest.canPlayType('audio/wav')).replace(/^no$/, ''),
        aac: !!audioTest.canPlayType('audio/aac;').replace(/^no$/, ''),
        caf: !!audioTest.canPlayType('audio/x-caf;').replace(/^no$/, ''),
        m4a: !!(audioTest.canPlayType('audio/x-m4a;') || audioTest.canPlayType('audio/m4a;') || audioTest.canPlayType('audio/aac;')).replace(/^no$/, ''),
        m4b: !!(audioTest.canPlayType('audio/x-m4b;') || audioTest.canPlayType('audio/m4b;') || audioTest.canPlayType('audio/aac;')).replace(/^no$/, ''),
        mp4: !!(audioTest.canPlayType('audio/x-mp4;') || audioTest.canPlayType('audio/mp4;') || audioTest.canPlayType('audio/aac;')).replace(/^no$/, ''),
        weba: !!audioTest.canPlayType('audio/webm; codecs="vorbis"').replace(/^no$/, ''),
        webm: !!audioTest.canPlayType('audio/webm; codecs="vorbis"').replace(/^no$/, ''),
        dolby: !!audioTest.canPlayType('audio/mp4; codecs="ec-3"').replace(/^no$/, ''),
        flac: !!(audioTest.canPlayType('audio/x-flac;') || audioTest.canPlayType('audio/flac;')).replace(/^no$/, '')
      };

      return self;
    },

    /**
     * Some browsers/devices will only allow audio to be played after a user interaction.
     * Attempt to automatically unlock audio on the first user interaction.
     * Concept from: http://paulbakaus.com/tutorials/html5/web-audio-on-ios/
     * @return {Howler}
     */
    _unlockAudio: function() {
      var self = this || Howler;

      // Only run this if Web Audio is supported and it hasn't already been unlocked.
      if (self._audioUnlocked || !self.ctx) {
        return;
      }

      self._audioUnlocked = false;
      self.autoUnlock = false;

      // Some mobile devices/platforms have distortion issues when opening/closing tabs and/or web views.
      // Bugs in the browser (especially Mobile Safari) can cause the sampleRate to change from 44100 to 48000.
      // By calling Howler.unload(), we create a new AudioContext with the correct sampleRate.
      if (!self._mobileUnloaded && self.ctx.sampleRate !== 44100) {
        self._mobileUnloaded = true;
        self.unload();
      }

      // Scratch buffer for enabling iOS to dispose of web audio buffers correctly, as per:
      // http://stackoverflow.com/questions/24119684
      self._scratchBuffer = self.ctx.createBuffer(1, 1, 22050);

      // Call this method on touch start to create and play a buffer,
      // then check if the audio actually played to determine if
      // audio has now been unlocked on iOS, Android, etc.
      var unlock = function(e) {
        // Create a pool of unlocked HTML5 Audio objects that can
        // be used for playing sounds without user interaction. HTML5
        // Audio objects must be individually unlocked, as opposed
        // to the WebAudio API which only needs a single activation.
        // This must occur before WebAudio setup or the source.onended
        // event will not fire.
        while (self._html5AudioPool.length < self.html5PoolSize) {
          try {
            var audioNode = new Audio();

            // Mark this Audio object as unlocked to ensure it can get returned
            // to the unlocked pool when released.
            audioNode._unlocked = true;

            // Add the audio node to the pool.
            self._releaseHtml5Audio(audioNode);
          } catch (e) {
            self.noAudio = true;
            break;
          }
        }

        // Loop through any assigned audio nodes and unlock them.
        for (var i=0; i<self._howls.length; i++) {
          if (!self._howls[i]._webAudio) {
            // Get all of the sounds in this Howl group.
            var ids = self._howls[i]._getSoundIds();

            // Loop through all sounds and unlock the audio nodes.
            for (var j=0; j<ids.length; j++) {
              var sound = self._howls[i]._soundById(ids[j]);

              if (sound && sound._node && !sound._node._unlocked) {
                sound._node._unlocked = true;
                sound._node.load();
              }
            }
          }
        }

        // Fix Android can not play in suspend state.
        self._autoResume();

        // Create an empty buffer.
        var source = self.ctx.createBufferSource();
        source.buffer = self._scratchBuffer;
        source.connect(self.ctx.destination);

        // Play the empty buffer.
        if (typeof source.start === 'undefined') {
          source.noteOn(0);
        } else {
          source.start(0);
        }

        // Calling resume() on a stack initiated by user gesture is what actually unlocks the audio on Android Chrome >= 55.
        if (typeof self.ctx.resume === 'function') {
          self.ctx.resume();
        }

        // Setup a timeout to check that we are unlocked on the next event loop.
        source.onended = function() {
          source.disconnect(0);

          // Update the unlocked state and prevent this check from happening again.
          self._audioUnlocked = true;

          // Remove the touch start listener.
          document.removeEventListener('touchstart', unlock, true);
          document.removeEventListener('touchend', unlock, true);
          document.removeEventListener('click', unlock, true);

          // Let all sounds know that audio has been unlocked.
          for (var i=0; i<self._howls.length; i++) {
            self._howls[i]._emit('unlock');
          }
        };
      };

      // Setup a touch start listener to attempt an unlock in.
      document.addEventListener('touchstart', unlock, true);
      document.addEventListener('touchend', unlock, true);
      document.addEventListener('click', unlock, true);

      return self;
    },

    /**
     * Get an unlocked HTML5 Audio object from the pool. If none are left,
     * return a new Audio object and throw a warning.
     * @return {Audio} HTML5 Audio object.
     */
    _obtainHtml5Audio: function() {
      var self = this || Howler;

      // Return the next object from the pool if one exists.
      if (self._html5AudioPool.length) {
        return self._html5AudioPool.pop();
      }

      //.Check if the audio is locked and throw a warning.
      var testPlay = new Audio().play();
      if (testPlay && typeof Promise !== 'undefined' && (testPlay instanceof Promise || typeof testPlay.then === 'function')) {
        testPlay.catch(function() {
          console.warn('HTML5 Audio pool exhausted, returning potentially locked audio object.');
        });
      }

      return new Audio();
    },

    /**
     * Return an activated HTML5 Audio object to the pool.
     * @return {Howler}
     */
    _releaseHtml5Audio: function(audio) {
      var self = this || Howler;

      // Don't add audio to the pool if we don't know if it has been unlocked.
      if (audio._unlocked) {
        self._html5AudioPool.push(audio);
      }

      return self;
    },

    /**
     * Automatically suspend the Web Audio AudioContext after no sound has played for 30 seconds.
     * This saves processing/energy and fixes various browser-specific bugs with audio getting stuck.
     * @return {Howler}
     */
    _autoSuspend: function() {
      var self = this;

      if (!self.autoSuspend || !self.ctx || typeof self.ctx.suspend === 'undefined' || !Howler.usingWebAudio) {
        return;
      }

      // Check if any sounds are playing.
      for (var i=0; i<self._howls.length; i++) {
        if (self._howls[i]._webAudio) {
          for (var j=0; j<self._howls[i]._sounds.length; j++) {
            if (!self._howls[i]._sounds[j]._paused) {
              return self;
            }
          }
        }
      }

      if (self._suspendTimer) {
        clearTimeout(self._suspendTimer);
      }

      // If no sound has played after 30 seconds, suspend the context.
      self._suspendTimer = setTimeout(function() {
        if (!self.autoSuspend) {
          return;
        }

        self._suspendTimer = null;
        self.state = 'suspending';

        // Handle updating the state of the audio context after suspending.
        var handleSuspension = function() {
          self.state = 'suspended';

          if (self._resumeAfterSuspend) {
            delete self._resumeAfterSuspend;
            self._autoResume();
          }
        };

        // Either the state gets suspended or it is interrupted.
        // Either way, we need to update the state to suspended.
        self.ctx.suspend().then(handleSuspension, handleSuspension);
      }, 30000);

      return self;
    },

    /**
     * Automatically resume the Web Audio AudioContext when a new sound is played.
     * @return {Howler}
     */
    _autoResume: function() {
      var self = this;

      if (!self.ctx || typeof self.ctx.resume === 'undefined' || !Howler.usingWebAudio) {
        return;
      }

      if (self.state === 'running' && self.ctx.state !== 'interrupted' && self._suspendTimer) {
        clearTimeout(self._suspendTimer);
        self._suspendTimer = null;
      } else if (self.state === 'suspended' || self.state === 'running' && self.ctx.state === 'interrupted') {
        self.ctx.resume().then(function() {
          self.state = 'running';

          // Emit to all Howls that the audio has resumed.
          for (var i=0; i<self._howls.length; i++) {
            self._howls[i]._emit('resume');
          }
        });

        if (self._suspendTimer) {
          clearTimeout(self._suspendTimer);
          self._suspendTimer = null;
        }
      } else if (self.state === 'suspending') {
        self._resumeAfterSuspend = true;
      }

      return self;
    }
  };

  // Setup the global audio controller.
  var Howler = new HowlerGlobal();

  /** Group Methods **/
  /***************************************************************************/

  /**
   * Create an audio group controller.
   * @param {Object} o Passed in properties for this group.
   */
  var Howl = function(o) {
    var self = this;

    // Throw an error if no source is provided.
    if (!o.src || o.src.length === 0) {
      console.error('An array of source files must be passed with any new Howl.');
      return;
    }

    self.init(o);
  };
  Howl.prototype = {
    /**
     * Initialize a new Howl group object.
     * @param  {Object} o Passed in properties for this group.
     * @return {Howl}
     */
    init: function(o) {
      var self = this;

      // If we don't have an AudioContext created yet, run the setup.
      if (!Howler.ctx) {
        setupAudioContext();
      }

      // Setup user-defined default properties.
      self._autoplay = o.autoplay || false;
      self._format = (typeof o.format !== 'string') ? o.format : [o.format];
      self._html5 = o.html5 || false;
      self._muted = o.mute || false;
      self._loop = o.loop || false;
      self._pool = o.pool || 5;
      self._preload = (typeof o.preload === 'boolean' || o.preload === 'metadata') ? o.preload : true;
      self._rate = o.rate || 1;
      self._sprite = o.sprite || {};
      self._src = (typeof o.src !== 'string') ? o.src : [o.src];
      self._volume = o.volume !== undefined ? o.volume : 1;
      self._xhr = {
        method: o.xhr && o.xhr.method ? o.xhr.method : 'GET',
        headers: o.xhr && o.xhr.headers ? o.xhr.headers : null,
        withCredentials: o.xhr && o.xhr.withCredentials ? o.xhr.withCredentials : false,
      };

      // Setup all other default properties.
      self._duration = 0;
      self._state = 'unloaded';
      self._sounds = [];
      self._endTimers = {};
      self._queue = [];
      self._playLock = false;

      // Setup event listeners.
      self._onend = o.onend ? [{fn: o.onend}] : [];
      self._onfade = o.onfade ? [{fn: o.onfade}] : [];
      self._onload = o.onload ? [{fn: o.onload}] : [];
      self._onloaderror = o.onloaderror ? [{fn: o.onloaderror}] : [];
      self._onplayerror = o.onplayerror ? [{fn: o.onplayerror}] : [];
      self._onpause = o.onpause ? [{fn: o.onpause}] : [];
      self._onplay = o.onplay ? [{fn: o.onplay}] : [];
      self._onstop = o.onstop ? [{fn: o.onstop}] : [];
      self._onmute = o.onmute ? [{fn: o.onmute}] : [];
      self._onvolume = o.onvolume ? [{fn: o.onvolume}] : [];
      self._onrate = o.onrate ? [{fn: o.onrate}] : [];
      self._onseek = o.onseek ? [{fn: o.onseek}] : [];
      self._onunlock = o.onunlock ? [{fn: o.onunlock}] : [];
      self._onresume = [];

      // Web Audio or HTML5 Audio?
      self._webAudio = Howler.usingWebAudio && !self._html5;

      // Automatically try to enable audio.
      if (typeof Howler.ctx !== 'undefined' && Howler.ctx && Howler.autoUnlock) {
        Howler._unlockAudio();
      }

      // Keep track of this Howl group in the global controller.
      Howler._howls.push(self);

      // If they selected autoplay, add a play event to the load queue.
      if (self._autoplay) {
        self._queue.push({
          event: 'play',
          action: function() {
            self.play();
          }
        });
      }

      // Load the source file unless otherwise specified.
      if (self._preload && self._preload !== 'none') {
        self.load();
      }

      return self;
    },

    /**
     * Load the audio file.
     * @return {Howler}
     */
    load: function() {
      var self = this;
      var url = null;

      // If no audio is available, quit immediately.
      if (Howler.noAudio) {
        self._emit('loaderror', null, 'No audio support.');
        return;
      }

      // Make sure our source is in an array.
      if (typeof self._src === 'string') {
        self._src = [self._src];
      }

      // Loop through the sources and pick the first one that is compatible.
      for (var i=0; i<self._src.length; i++) {
        var ext, str;

        if (self._format && self._format[i]) {
          // If an extension was specified, use that instead.
          ext = self._format[i];
        } else {
          // Make sure the source is a string.
          str = self._src[i];
          if (typeof str !== 'string') {
            self._emit('loaderror', null, 'Non-string found in selected audio sources - ignoring.');
            continue;
          }

          // Extract the file extension from the URL or base64 data URI.
          ext = /^data:audio\/([^;,]+);/i.exec(str);
          if (!ext) {
            ext = /\.([^.]+)$/.exec(str.split('?', 1)[0]);
          }

          if (ext) {
            ext = ext[1].toLowerCase();
          }
        }

        // Log a warning if no extension was found.
        if (!ext) {
          console.warn('No file extension was found. Consider using the "format" property or specify an extension.');
        }

        // Check if this extension is available.
        if (ext && Howler.codecs(ext)) {
          url = self._src[i];
          break;
        }
      }

      if (!url) {
        self._emit('loaderror', null, 'No codec support for selected audio sources.');
        return;
      }

      self._src = url;
      self._state = 'loading';

      // If the hosting page is HTTPS and the source isn't,
      // drop down to HTML5 Audio to avoid Mixed Content errors.
      if (window.location.protocol === 'https:' && url.slice(0, 5) === 'http:') {
        self._html5 = true;
        self._webAudio = false;
      }

      // Create a new sound object and add it to the pool.
      new Sound(self);

      // Load and decode the audio data for playback.
      if (self._webAudio) {
        loadBuffer(self);
      }

      return self;
    },

    /**
     * Play a sound or resume previous playback.
     * @param  {String/Number} sprite   Sprite name for sprite playback or sound id to continue previous.
     * @param  {Boolean} internal Internal Use: true prevents event firing.
     * @return {Number}          Sound ID.
     */
    play: function(sprite, internal) {
      var self = this;
      var id = null;

      // Determine if a sprite, sound id or nothing was passed
      if (typeof sprite === 'number') {
        id = sprite;
        sprite = null;
      } else if (typeof sprite === 'string' && self._state === 'loaded' && !self._sprite[sprite]) {
        // If the passed sprite doesn't exist, do nothing.
        return null;
      } else if (typeof sprite === 'undefined') {
        // Use the default sound sprite (plays the full audio length).
        sprite = '__default';

        // Check if there is a single paused sound that isn't ended.
        // If there is, play that sound. If not, continue as usual.
        if (!self._playLock) {
          var num = 0;
          for (var i=0; i<self._sounds.length; i++) {
            if (self._sounds[i]._paused && !self._sounds[i]._ended) {
              num++;
              id = self._sounds[i]._id;
            }
          }

          if (num === 1) {
            sprite = null;
          } else {
            id = null;
          }
        }
      }

      // Get the selected node, or get one from the pool.
      var sound = id ? self._soundById(id) : self._inactiveSound();

      // If the sound doesn't exist, do nothing.
      if (!sound) {
        return null;
      }

      // Select the sprite definition.
      if (id && !sprite) {
        sprite = sound._sprite || '__default';
      }

      // If the sound hasn't loaded, we must wait to get the audio's duration.
      // We also need to wait to make sure we don't run into race conditions with
      // the order of function calls.
      if (self._state !== 'loaded') {
        // Set the sprite value on this sound.
        sound._sprite = sprite;

        // Mark this sound as not ended in case another sound is played before this one loads.
        sound._ended = false;

        // Add the sound to the queue to be played on load.
        var soundId = sound._id;
        self._queue.push({
          event: 'play',
          action: function() {
            self.play(soundId);
          }
        });

        return soundId;
      }

      // Don't play the sound if an id was passed and it is already playing.
      if (id && !sound._paused) {
        // Trigger the play event, in order to keep iterating through queue.
        if (!internal) {
          self._loadQueue('play');
        }

        return sound._id;
      }

      // Make sure the AudioContext isn't suspended, and resume it if it is.
      if (self._webAudio) {
        Howler._autoResume();
      }

      // Determine how long to play for and where to start playing.
      var seek = Math.max(0, sound._seek > 0 ? sound._seek : self._sprite[sprite][0] / 1000);
      var duration = Math.max(0, ((self._sprite[sprite][0] + self._sprite[sprite][1]) / 1000) - seek);
      var timeout = (duration * 1000) / Math.abs(sound._rate);
      var start = self._sprite[sprite][0] / 1000;
      var stop = (self._sprite[sprite][0] + self._sprite[sprite][1]) / 1000;
      sound._sprite = sprite;

      // Mark the sound as ended instantly so that this async playback
      // doesn't get grabbed by another call to play while this one waits to start.
      sound._ended = false;

      // Update the parameters of the sound.
      var setParams = function() {
        sound._paused = false;
        sound._seek = seek;
        sound._start = start;
        sound._stop = stop;
        sound._loop = !!(sound._loop || self._sprite[sprite][2]);
      };

      // End the sound instantly if seek is at the end.
      if (seek >= stop) {
        self._ended(sound);
        return;
      }

      // Begin the actual playback.
      var node = sound._node;
      if (self._webAudio) {
        // Fire this when the sound is ready to play to begin Web Audio playback.
        var playWebAudio = function() {
          self._playLock = false;
          setParams();
          self._refreshBuffer(sound);

          // Setup the playback params.
          var vol = (sound._muted || self._muted) ? 0 : sound._volume;
          node.gain.setValueAtTime(vol, Howler.ctx.currentTime);
          sound._playStart = Howler.ctx.currentTime;

          // Play the sound using the supported method.
          if (typeof node.bufferSource.start === 'undefined') {
            sound._loop ? node.bufferSource.noteGrainOn(0, seek, 86400) : node.bufferSource.noteGrainOn(0, seek, duration);
          } else {
            sound._loop ? node.bufferSource.start(0, seek, 86400) : node.bufferSource.start(0, seek, duration);
          }

          // Start a new timer if none is present.
          if (timeout !== Infinity) {
            self._endTimers[sound._id] = setTimeout(self._ended.bind(self, sound), timeout);
          }

          if (!internal) {
            setTimeout(function() {
              self._emit('play', sound._id);
              self._loadQueue();
            }, 0);
          }
        };

        if (Howler.state === 'running' && Howler.ctx.state !== 'interrupted') {
          playWebAudio();
        } else {
          self._playLock = true;

          // Wait for the audio context to resume before playing.
          self.once('resume', playWebAudio);

          // Cancel the end timer.
          self._clearTimer(sound._id);
        }
      } else {
        // Fire this when the sound is ready to play to begin HTML5 Audio playback.
        var playHtml5 = function() {
          node.currentTime = seek;
          node.muted = sound._muted || self._muted || Howler._muted || node.muted;
          node.volume = sound._volume * Howler.volume();
          node.playbackRate = sound._rate;

          // Some browsers will throw an error if this is called without user interaction.
          try {
            var play = node.play();

            // Support older browsers that don't support promises, and thus don't have this issue.
            if (play && typeof Promise !== 'undefined' && (play instanceof Promise || typeof play.then === 'function')) {
              // Implements a lock to prevent DOMException: The play() request was interrupted by a call to pause().
              self._playLock = true;

              // Set param values immediately.
              setParams();

              // Releases the lock and executes queued actions.
              play
                .then(function() {
                  self._playLock = false;
                  node._unlocked = true;
                  if (!internal) {
                    self._emit('play', sound._id);
                    self._loadQueue();
                  }
                })
                .catch(function() {
                  self._playLock = false;
                  self._emit('playerror', sound._id, 'Playback was unable to start. This is most commonly an issue ' +
                    'on mobile devices and Chrome where playback was not within a user interaction.');

                  // Reset the ended and paused values.
                  sound._ended = true;
                  sound._paused = true;
                });
            } else if (!internal) {
              self._playLock = false;
              setParams();
              self._emit('play', sound._id);
              self._loadQueue();
            }

            // Setting rate before playing won't work in IE, so we set it again here.
            node.playbackRate = sound._rate;

            // If the node is still paused, then we can assume there was a playback issue.
            if (node.paused) {
              self._emit('playerror', sound._id, 'Playback was unable to start. This is most commonly an issue ' +
                'on mobile devices and Chrome where playback was not within a user interaction.');
              return;
            }

            // Setup the end timer on sprites or listen for the ended event.
            if (sprite !== '__default' || sound._loop) {
              self._endTimers[sound._id] = setTimeout(self._ended.bind(self, sound), timeout);
            } else {
              self._endTimers[sound._id] = function() {
                // Fire ended on this audio node.
                self._ended(sound);

                // Clear this listener.
                node.removeEventListener('ended', self._endTimers[sound._id], false);
              };
              node.addEventListener('ended', self._endTimers[sound._id], false);
            }
          } catch (err) {
            self._emit('playerror', sound._id, err);
          }
        };

        // If this is streaming audio, make sure the src is set and load again.
        if (node.src === 'data:audio/wav;base64,UklGRigAAABXQVZFZm10IBIAAAABAAEARKwAAIhYAQACABAAAABkYXRhAgAAAAEA') {
          node.src = self._src;
          node.load();
        }

        // Play immediately if ready, or wait for the 'canplaythrough'e vent.
        var loadedNoReadyState = (window && window.ejecta) || (!node.readyState && Howler._navigator.isCocoonJS);
        if (node.readyState >= 3 || loadedNoReadyState) {
          playHtml5();
        } else {
          self._playLock = true;

          var listener = function() {
            // Begin playback.
            playHtml5();

            // Clear this listener.
            node.removeEventListener(Howler._canPlayEvent, listener, false);
          };
          node.addEventListener(Howler._canPlayEvent, listener, false);

          // Cancel the end timer.
          self._clearTimer(sound._id);
        }
      }

      return sound._id;
    },

    /**
     * Pause playback and save current position.
     * @param  {Number} id The sound ID (empty to pause all in group).
     * @return {Howl}
     */
    pause: function(id) {
      var self = this;

      // If the sound hasn't loaded or a play() promise is pending, add it to the load queue to pause when capable.
      if (self._state !== 'loaded' || self._playLock) {
        self._queue.push({
          event: 'pause',
          action: function() {
            self.pause(id);
          }
        });

        return self;
      }

      // If no id is passed, get all ID's to be paused.
      var ids = self._getSoundIds(id);

      for (var i=0; i<ids.length; i++) {
        // Clear the end timer.
        self._clearTimer(ids[i]);

        // Get the sound.
        var sound = self._soundById(ids[i]);

        if (sound && !sound._paused) {
          // Reset the seek position.
          sound._seek = self.seek(ids[i]);
          sound._rateSeek = 0;
          sound._paused = true;

          // Stop currently running fades.
          self._stopFade(ids[i]);

          if (sound._node) {
            if (self._webAudio) {
              // Make sure the sound has been created.
              if (!sound._node.bufferSource) {
                continue;
              }

              if (typeof sound._node.bufferSource.stop === 'undefined') {
                sound._node.bufferSource.noteOff(0);
              } else {
                sound._node.bufferSource.stop(0);
              }

              // Clean up the buffer source.
              self._cleanBuffer(sound._node);
            } else if (!isNaN(sound._node.duration) || sound._node.duration === Infinity) {
              sound._node.pause();
            }
          }
        }

        // Fire the pause event, unless `true` is passed as the 2nd argument.
        if (!arguments[1]) {
          self._emit('pause', sound ? sound._id : null);
        }
      }

      return self;
    },

    /**
     * Stop playback and reset to start.
     * @param  {Number} id The sound ID (empty to stop all in group).
     * @param  {Boolean} internal Internal Use: true prevents event firing.
     * @return {Howl}
     */
    stop: function(id, internal) {
      var self = this;

      // If the sound hasn't loaded, add it to the load queue to stop when capable.
      if (self._state !== 'loaded' || self._playLock) {
        self._queue.push({
          event: 'stop',
          action: function() {
            self.stop(id);
          }
        });

        return self;
      }

      // If no id is passed, get all ID's to be stopped.
      var ids = self._getSoundIds(id);

      for (var i=0; i<ids.length; i++) {
        // Clear the end timer.
        self._clearTimer(ids[i]);

        // Get the sound.
        var sound = self._soundById(ids[i]);

        if (sound) {
          // Reset the seek position.
          sound._seek = sound._start || 0;
          sound._rateSeek = 0;
          sound._paused = true;
          sound._ended = true;

          // Stop currently running fades.
          self._stopFade(ids[i]);

          if (sound._node) {
            if (self._webAudio) {
              // Make sure the sound's AudioBufferSourceNode has been created.
              if (sound._node.bufferSource) {
                if (typeof sound._node.bufferSource.stop === 'undefined') {
                  sound._node.bufferSource.noteOff(0);
                } else {
                  sound._node.bufferSource.stop(0);
                }

                // Clean up the buffer source.
                self._cleanBuffer(sound._node);
              }
            } else if (!isNaN(sound._node.duration) || sound._node.duration === Infinity) {
              sound._node.currentTime = sound._start || 0;
              sound._node.pause();

              // If this is a live stream, stop download once the audio is stopped.
              if (sound._node.duration === Infinity) {
                self._clearSound(sound._node);
              }
            }
          }

          if (!internal) {
            self._emit('stop', sound._id);
          }
        }
      }

      return self;
    },

    /**
     * Mute/unmute a single sound or all sounds in this Howl group.
     * @param  {Boolean} muted Set to true to mute and false to unmute.
     * @param  {Number} id    The sound ID to update (omit to mute/unmute all).
     * @return {Howl}
     */
    mute: function(muted, id) {
      var self = this;

      // If the sound hasn't loaded, add it to the load queue to mute when capable.
      if (self._state !== 'loaded'|| self._playLock) {
        self._queue.push({
          event: 'mute',
          action: function() {
            self.mute(muted, id);
          }
        });

        return self;
      }

      // If applying mute/unmute to all sounds, update the group's value.
      if (typeof id === 'undefined') {
        if (typeof muted === 'boolean') {
          self._muted = muted;
        } else {
          return self._muted;
        }
      }

      // If no id is passed, get all ID's to be muted.
      var ids = self._getSoundIds(id);

      for (var i=0; i<ids.length; i++) {
        // Get the sound.
        var sound = self._soundById(ids[i]);

        if (sound) {
          sound._muted = muted;

          // Cancel active fade and set the volume to the end value.
          if (sound._interval) {
            self._stopFade(sound._id);
          }

          if (self._webAudio && sound._node) {
            sound._node.gain.setValueAtTime(muted ? 0 : sound._volume, Howler.ctx.currentTime);
          } else if (sound._node) {
            sound._node.muted = Howler._muted ? true : muted;
          }

          self._emit('mute', sound._id);
        }
      }

      return self;
    },

    /**
     * Get/set the volume of this sound or of the Howl group. This method can optionally take 0, 1 or 2 arguments.
     *   volume() -> Returns the group's volume value.
     *   volume(id) -> Returns the sound id's current volume.
     *   volume(vol) -> Sets the volume of all sounds in this Howl group.
     *   volume(vol, id) -> Sets the volume of passed sound id.
     * @return {Howl/Number} Returns self or current volume.
     */
    volume: function() {
      var self = this;
      var args = arguments;
      var vol, id;

      // Determine the values based on arguments.
      if (args.length === 0) {
        // Return the value of the groups' volume.
        return self._volume;
      } else if (args.length === 1 || args.length === 2 && typeof args[1] === 'undefined') {
        // First check if this is an ID, and if not, assume it is a new volume.
        var ids = self._getSoundIds();
        var index = ids.indexOf(args[0]);
        if (index >= 0) {
          id = parseInt(args[0], 10);
        } else {
          vol = parseFloat(args[0]);
        }
      } else if (args.length >= 2) {
        vol = parseFloat(args[0]);
        id = parseInt(args[1], 10);
      }

      // Update the volume or return the current volume.
      var sound;
      if (typeof vol !== 'undefined' && vol >= 0 && vol <= 1) {
        // If the sound hasn't loaded, add it to the load queue to change volume when capable.
        if (self._state !== 'loaded'|| self._playLock) {
          self._queue.push({
            event: 'volume',
            action: function() {
              self.volume.apply(self, args);
            }
          });

          return self;
        }

        // Set the group volume.
        if (typeof id === 'undefined') {
          self._volume = vol;
        }

        // Update one or all volumes.
        id = self._getSoundIds(id);
        for (var i=0; i<id.length; i++) {
          // Get the sound.
          sound = self._soundById(id[i]);

          if (sound) {
            sound._volume = vol;

            // Stop currently running fades.
            if (!args[2]) {
              self._stopFade(id[i]);
            }

            if (self._webAudio && sound._node && !sound._muted) {
              sound._node.gain.setValueAtTime(vol, Howler.ctx.currentTime);
            } else if (sound._node && !sound._muted) {
              sound._node.volume = vol * Howler.volume();
            }

            self._emit('volume', sound._id);
          }
        }
      } else {
        sound = id ? self._soundById(id) : self._sounds[0];
        return sound ? sound._volume : 0;
      }

      return self;
    },

    /**
     * Fade a currently playing sound between two volumes (if no id is passed, all sounds will fade).
     * @param  {Number} from The value to fade from (0.0 to 1.0).
     * @param  {Number} to   The volume to fade to (0.0 to 1.0).
     * @param  {Number} len  Time in milliseconds to fade.
     * @param  {Number} id   The sound id (omit to fade all sounds).
     * @return {Howl}
     */
    fade: function(from, to, len, id) {
      var self = this;

      // If the sound hasn't loaded, add it to the load queue to fade when capable.
      if (self._state !== 'loaded' || self._playLock) {
        self._queue.push({
          event: 'fade',
          action: function() {
            self.fade(from, to, len, id);
          }
        });

        return self;
      }

      // Make sure the to/from/len values are numbers.
      from = Math.min(Math.max(0, parseFloat(from)), 1);
      to = Math.min(Math.max(0, parseFloat(to)), 1);
      len = parseFloat(len);

      // Set the volume to the start position.
      self.volume(from, id);

      // Fade the volume of one or all sounds.
      var ids = self._getSoundIds(id);
      for (var i=0; i<ids.length; i++) {
        // Get the sound.
        var sound = self._soundById(ids[i]);

        // Create a linear fade or fall back to timeouts with HTML5 Audio.
        if (sound) {
          // Stop the previous fade if no sprite is being used (otherwise, volume handles this).
          if (!id) {
            self._stopFade(ids[i]);
          }

          // If we are using Web Audio, let the native methods do the actual fade.
          if (self._webAudio && !sound._muted) {
            var currentTime = Howler.ctx.currentTime;
            var end = currentTime + (len / 1000);
            sound._volume = from;
            sound._node.gain.setValueAtTime(from, currentTime);
            sound._node.gain.linearRampToValueAtTime(to, end);
          }

          self._startFadeInterval(sound, from, to, len, ids[i], typeof id === 'undefined');
        }
      }

      return self;
    },

    /**
     * Starts the internal interval to fade a sound.
     * @param  {Object} sound Reference to sound to fade.
     * @param  {Number} from The value to fade from (0.0 to 1.0).
     * @param  {Number} to   The volume to fade to (0.0 to 1.0).
     * @param  {Number} len  Time in milliseconds to fade.
     * @param  {Number} id   The sound id to fade.
     * @param  {Boolean} isGroup   If true, set the volume on the group.
     */
    _startFadeInterval: function(sound, from, to, len, id, isGroup) {
      var self = this;
      var vol = from;
      var diff = to - from;
      var steps = Math.abs(diff / 0.01);
      var stepLen = Math.max(4, (steps > 0) ? len / steps : len);
      var lastTick = Date.now();

      // Store the value being faded to.
      sound._fadeTo = to;

      // Update the volume value on each interval tick.
      sound._interval = setInterval(function() {
        // Update the volume based on the time since the last tick.
        var tick = (Date.now() - lastTick) / len;
        lastTick = Date.now();
        vol += diff * tick;

        // Round to within 2 decimal points.
        vol = Math.round(vol * 100) / 100;

        // Make sure the volume is in the right bounds.
        if (diff < 0) {
          vol = Math.max(to, vol);
        } else {
          vol = Math.min(to, vol);
        }

        // Change the volume.
        if (self._webAudio) {
          sound._volume = vol;
        } else {
          self.volume(vol, sound._id, true);
        }

        // Set the group's volume.
        if (isGroup) {
          self._volume = vol;
        }

        // When the fade is complete, stop it and fire event.
        if ((to < from && vol <= to) || (to > from && vol >= to)) {
          clearInterval(sound._interval);
          sound._interval = null;
          sound._fadeTo = null;
          self.volume(to, sound._id);
          self._emit('fade', sound._id);
        }
      }, stepLen);
    },

    /**
     * Internal method that stops the currently playing fade when
     * a new fade starts, volume is changed or the sound is stopped.
     * @param  {Number} id The sound id.
     * @return {Howl}
     */
    _stopFade: function(id) {
      var self = this;
      var sound = self._soundById(id);

      if (sound && sound._interval) {
        if (self._webAudio) {
          sound._node.gain.cancelScheduledValues(Howler.ctx.currentTime);
        }

        clearInterval(sound._interval);
        sound._interval = null;
        self.volume(sound._fadeTo, id);
        sound._fadeTo = null;
        self._emit('fade', id);
      }

      return self;
    },

    /**
     * Get/set the loop parameter on a sound. This method can optionally take 0, 1 or 2 arguments.
     *   loop() -> Returns the group's loop value.
     *   loop(id) -> Returns the sound id's loop value.
     *   loop(loop) -> Sets the loop value for all sounds in this Howl group.
     *   loop(loop, id) -> Sets the loop value of passed sound id.
     * @return {Howl/Boolean} Returns self or current loop value.
     */
    loop: function() {
      var self = this;
      var args = arguments;
      var loop, id, sound;

      // Determine the values for loop and id.
      if (args.length === 0) {
        // Return the grou's loop value.
        return self._loop;
      } else if (args.length === 1) {
        if (typeof args[0] === 'boolean') {
          loop = args[0];
          self._loop = loop;
        } else {
          // Return this sound's loop value.
          sound = self._soundById(parseInt(args[0], 10));
          return sound ? sound._loop : false;
        }
      } else if (args.length === 2) {
        loop = args[0];
        id = parseInt(args[1], 10);
      }

      // If no id is passed, get all ID's to be looped.
      var ids = self._getSoundIds(id);
      for (var i=0; i<ids.length; i++) {
        sound = self._soundById(ids[i]);

        if (sound) {
          sound._loop = loop;
          if (self._webAudio && sound._node && sound._node.bufferSource) {
            sound._node.bufferSource.loop = loop;
            if (loop) {
              sound._node.bufferSource.loopStart = sound._start || 0;
              sound._node.bufferSource.loopEnd = sound._stop;
            }
          }
        }
      }

      return self;
    },

    /**
     * Get/set the playback rate of a sound. This method can optionally take 0, 1 or 2 arguments.
     *   rate() -> Returns the first sound node's current playback rate.
     *   rate(id) -> Returns the sound id's current playback rate.
     *   rate(rate) -> Sets the playback rate of all sounds in this Howl group.
     *   rate(rate, id) -> Sets the playback rate of passed sound id.
     * @return {Howl/Number} Returns self or the current playback rate.
     */
    rate: function() {
      var self = this;
      var args = arguments;
      var rate, id;

      // Determine the values based on arguments.
      if (args.length === 0) {
        // We will simply return the current rate of the first node.
        id = self._sounds[0]._id;
      } else if (args.length === 1) {
        // First check if this is an ID, and if not, assume it is a new rate value.
        var ids = self._getSoundIds();
        var index = ids.indexOf(args[0]);
        if (index >= 0) {
          id = parseInt(args[0], 10);
        } else {
          rate = parseFloat(args[0]);
        }
      } else if (args.length === 2) {
        rate = parseFloat(args[0]);
        id = parseInt(args[1], 10);
      }

      // Update the playback rate or return the current value.
      var sound;
      if (typeof rate === 'number') {
        // If the sound hasn't loaded, add it to the load queue to change playback rate when capable.
        if (self._state !== 'loaded' || self._playLock) {
          self._queue.push({
            event: 'rate',
            action: function() {
              self.rate.apply(self, args);
            }
          });

          return self;
        }

        // Set the group rate.
        if (typeof id === 'undefined') {
          self._rate = rate;
        }

        // Update one or all volumes.
        id = self._getSoundIds(id);
        for (var i=0; i<id.length; i++) {
          // Get the sound.
          sound = self._soundById(id[i]);

          if (sound) {
            // Keep track of our position when the rate changed and update the playback
            // start position so we can properly adjust the seek position for time elapsed.
            if (self.playing(id[i])) {
              sound._rateSeek = self.seek(id[i]);
              sound._playStart = self._webAudio ? Howler.ctx.currentTime : sound._playStart;
            }
            sound._rate = rate;

            // Change the playback rate.
            if (self._webAudio && sound._node && sound._node.bufferSource) {
              sound._node.bufferSource.playbackRate.setValueAtTime(rate, Howler.ctx.currentTime);
            } else if (sound._node) {
              sound._node.playbackRate = rate;
            }

            // Reset the timers.
            var seek = self.seek(id[i]);
            var duration = ((self._sprite[sound._sprite][0] + self._sprite[sound._sprite][1]) / 1000) - seek;
            var timeout = (duration * 1000) / Math.abs(sound._rate);

            // Start a new end timer if sound is already playing.
            if (self._endTimers[id[i]] || !sound._paused) {
              self._clearTimer(id[i]);
              self._endTimers[id[i]] = setTimeout(self._ended.bind(self, sound), timeout);
            }

            self._emit('rate', sound._id);
          }
        }
      } else {
        sound = self._soundById(id);
        return sound ? sound._rate : self._rate;
      }

      return self;
    },

    /**
     * Get/set the seek position of a sound. This method can optionally take 0, 1 or 2 arguments.
     *   seek() -> Returns the first sound node's current seek position.
     *   seek(id) -> Returns the sound id's current seek position.
     *   seek(seek) -> Sets the seek position of the first sound node.
     *   seek(seek, id) -> Sets the seek position of passed sound id.
     * @return {Howl/Number} Returns self or the current seek position.
     */
    seek: function() {
      var self = this;
      var args = arguments;
      var seek, id;

      // Determine the values based on arguments.
      if (args.length === 0) {
        // We will simply return the current position of the first node.
        id = self._sounds[0]._id;
      } else if (args.length === 1) {
        // First check if this is an ID, and if not, assume it is a new seek position.
        var ids = self._getSoundIds();
        var index = ids.indexOf(args[0]);
        if (index >= 0) {
          id = parseInt(args[0], 10);
        } else if (self._sounds.length) {
          id = self._sounds[0]._id;
          seek = parseFloat(args[0]);
        }
      } else if (args.length === 2) {
        seek = parseFloat(args[0]);
        id = parseInt(args[1], 10);
      }

      // If there is no ID, bail out.
      if (typeof id === 'undefined') {
        return self;
      }

      // If the sound hasn't loaded, add it to the load queue to seek when capable.
      if (typeof seek === 'number' && (self._state !== 'loaded' || self._playLock)) {
        self._queue.push({
          event: 'seek',
          action: function() {
            self.seek.apply(self, args);
          }
        });

        return self;
      }

      // Get the sound.
      var sound = self._soundById(id);

      if (sound) {
        if (typeof seek === 'number' && seek >= 0) {
          // Pause the sound and update position for restarting playback.
          var playing = self.playing(id);
          if (playing) {
            self.pause(id, true);
          }

          // Move the position of the track and cancel timer.
          sound._seek = seek;
          sound._ended = false;
          self._clearTimer(id);

          // Update the seek position for HTML5 Audio.
          if (!self._webAudio && sound._node && !isNaN(sound._node.duration)) {
            sound._node.currentTime = seek;
          }

          // Seek and emit when ready.
          var seekAndEmit = function() {
            self._emit('seek', id);

            // Restart the playback if the sound was playing.
            if (playing) {
              self.play(id, true);
            }
          };

          // Wait for the play lock to be unset before emitting (HTML5 Audio).
          if (playing && !self._webAudio) {
            var emitSeek = function() {
              if (!self._playLock) {
                seekAndEmit();
              } else {
                setTimeout(emitSeek, 0);
              }
            };
            setTimeout(emitSeek, 0);
          } else {
            seekAndEmit();
          }
        } else {
          if (self._webAudio) {
            var realTime = self.playing(id) ? Howler.ctx.currentTime - sound._playStart : 0;
            var rateSeek = sound._rateSeek ? sound._rateSeek - sound._seek : 0;
            return sound._seek + (rateSeek + realTime * Math.abs(sound._rate));
          } else {
            return sound._node.currentTime;
          }
        }
      }

      return self;
    },

    /**
     * Check if a specific sound is currently playing or not (if id is provided), or check if at least one of the sounds in the group is playing or not.
     * @param  {Number}  id The sound id to check. If none is passed, the whole sound group is checked.
     * @return {Boolean} True if playing and false if not.
     */
    playing: function(id) {
      var self = this;

      // Check the passed sound ID (if any).
      if (typeof id === 'number') {
        var sound = self._soundById(id);
        return sound ? !sound._paused : false;
      }

      // Otherwise, loop through all sounds and check if any are playing.
      for (var i=0; i<self._sounds.length; i++) {
        if (!self._sounds[i]._paused) {
          return true;
        }
      }

      return false;
    },

    /**
     * Get the duration of this sound. Passing a sound id will return the sprite duration.
     * @param  {Number} id The sound id to check. If none is passed, return full source duration.
     * @return {Number} Audio duration in seconds.
     */
    duration: function(id) {
      var self = this;
      var duration = self._duration;

      // If we pass an ID, get the sound and return the sprite length.
      var sound = self._soundById(id);
      if (sound) {
        duration = self._sprite[sound._sprite][1] / 1000;
      }

      return duration;
    },

    /**
     * Returns the current loaded state of this Howl.
     * @return {String} 'unloaded', 'loading', 'loaded'
     */
    state: function() {
      return this._state;
    },

    /**
     * Unload and destroy the current Howl object.
     * This will immediately stop all sound instances attached to this group.
     */
    unload: function() {
      var self = this;

      // Stop playing any active sounds.
      var sounds = self._sounds;
      for (var i=0; i<sounds.length; i++) {
        // Stop the sound if it is currently playing.
        if (!sounds[i]._paused) {
          self.stop(sounds[i]._id);
        }

        // Remove the source or disconnect.
        if (!self._webAudio) {
          // Set the source to 0-second silence to stop any downloading (except in IE).
          self._clearSound(sounds[i]._node);

          // Remove any event listeners.
          sounds[i]._node.removeEventListener('error', sounds[i]._errorFn, false);
          sounds[i]._node.removeEventListener(Howler._canPlayEvent, sounds[i]._loadFn, false);
<<<<<<< HEAD
          sounds[i]._node.removeEventListener('ended', sounds[i]._endFn, false);
=======

          // Release the Audio object back to the pool.
          Howler._releaseHtml5Audio(sounds[i]._node);
>>>>>>> 289bcda9
        }

        // Empty out all of the nodes.
        delete sounds[i]._node;

        // Make sure all timers are cleared out.
        self._clearTimer(sounds[i]._id);
      }

      // Remove the references in the global Howler object.
      var index = Howler._howls.indexOf(self);
      if (index >= 0) {
        Howler._howls.splice(index, 1);
      }

      // Delete this sound from the cache (if no other Howl is using it).
      var remCache = true;
      for (i=0; i<Howler._howls.length; i++) {
        if (Howler._howls[i]._src === self._src || self._src.indexOf(Howler._howls[i]._src) >= 0) {
          remCache = false;
          break;
        }
      }

      if (cache && remCache) {
        delete cache[self._src];
      }

      // Clear global errors.
      Howler.noAudio = false;

      // Clear out `self`.
      self._state = 'unloaded';
      self._sounds = [];
      self = null;

      return null;
    },

    /**
     * Listen to a custom event.
     * @param  {String}   event Event name.
     * @param  {Function} fn    Listener to call.
     * @param  {Number}   id    (optional) Only listen to events for this sound.
     * @param  {Number}   once  (INTERNAL) Marks event to fire only once.
     * @return {Howl}
     */
    on: function(event, fn, id, once) {
      var self = this;
      var events = self['_on' + event];

      if (typeof fn === 'function') {
        events.push(once ? {id: id, fn: fn, once: once} : {id: id, fn: fn});
      }

      return self;
    },

    /**
     * Remove a custom event. Call without parameters to remove all events.
     * @param  {String}   event Event name.
     * @param  {Function} fn    Listener to remove. Leave empty to remove all.
     * @param  {Number}   id    (optional) Only remove events for this sound.
     * @return {Howl}
     */
    off: function(event, fn, id) {
      var self = this;
      var events = self['_on' + event];
      var i = 0;

      // Allow passing just an event and ID.
      if (typeof fn === 'number') {
        id = fn;
        fn = null;
      }

      if (fn || id) {
        // Loop through event store and remove the passed function.
        for (i=0; i<events.length; i++) {
          var isId = (id === events[i].id);
          if (fn === events[i].fn && isId || !fn && isId) {
            events.splice(i, 1);
            break;
          }
        }
      } else if (event) {
        // Clear out all events of this type.
        self['_on' + event] = [];
      } else {
        // Clear out all events of every type.
        var keys = Object.keys(self);
        for (i=0; i<keys.length; i++) {
          if ((keys[i].indexOf('_on') === 0) && Array.isArray(self[keys[i]])) {
            self[keys[i]] = [];
          }
        }
      }

      return self;
    },

    /**
     * Listen to a custom event and remove it once fired.
     * @param  {String}   event Event name.
     * @param  {Function} fn    Listener to call.
     * @param  {Number}   id    (optional) Only listen to events for this sound.
     * @return {Howl}
     */
    once: function(event, fn, id) {
      var self = this;

      // Setup the event listener.
      self.on(event, fn, id, 1);

      return self;
    },

    /**
     * Emit all events of a specific type and pass the sound id.
     * @param  {String} event Event name.
     * @param  {Number} id    Sound ID.
     * @param  {Number} msg   Message to go with event.
     * @return {Howl}
     */
    _emit: function(event, id, msg) {
      var self = this;
      var events = self['_on' + event];

      // Loop through event store and fire all functions.
      for (var i=events.length-1; i>=0; i--) {
        // Only fire the listener if the correct ID is used.
        if (!events[i].id || events[i].id === id || event === 'load') {
          setTimeout(function(fn) {
            fn.call(this, id, msg);
          }.bind(self, events[i].fn), 0);

          // If this event was setup with `once`, remove it.
          if (events[i].once) {
            self.off(event, events[i].fn, events[i].id);
          }
        }
      }

      // Pass the event type into load queue so that it can continue stepping.
      self._loadQueue(event);

      return self;
    },

    /**
     * Queue of actions initiated before the sound has loaded.
     * These will be called in sequence, with the next only firing
     * after the previous has finished executing (even if async like play).
     * @return {Howl}
     */
    _loadQueue: function(event) {
      var self = this;

      if (self._queue.length > 0) {
        var task = self._queue[0];

        // Remove this task if a matching event was passed.
        if (task.event === event) {
          self._queue.shift();
          self._loadQueue();
        }

        // Run the task if no event type is passed.
        if (!event) {
          task.action();
        }
      }

      return self;
    },

    /**
     * Fired when playback ends at the end of the duration.
     * @param  {Sound} sound The sound object to work with.
     * @return {Howl}
     */
    _ended: function(sound) {
      var self = this;
      var sprite = sound._sprite;

      // If we are using IE and there was network latency we may be clipping
      // audio before it completes playing. Lets check the node to make sure it
      // believes it has completed, before ending the playback.
      if (!self._webAudio && sound._node && !sound._node.paused && !sound._node.ended && sound._node.currentTime < sound._stop) {
        setTimeout(self._ended.bind(self, sound), 100);
        return self;
      }

      // Should this sound loop?
      var loop = !!(sound._loop || self._sprite[sprite][2]);

      // Fire the ended event.
      self._emit('end', sound._id);

      // Restart the playback for HTML5 Audio loop.
      if (!self._webAudio && loop) {
        self.stop(sound._id, true).play(sound._id);
      }

      // Restart this timer if on a Web Audio loop.
      if (self._webAudio && loop) {
        self._emit('play', sound._id);
        sound._seek = sound._start || 0;
        sound._rateSeek = 0;
        sound._playStart = Howler.ctx.currentTime;

        var timeout = ((sound._stop - sound._start) * 1000) / Math.abs(sound._rate);
        self._endTimers[sound._id] = setTimeout(self._ended.bind(self, sound), timeout);
      }

      // Mark the node as paused.
      if (self._webAudio && !loop) {
        sound._paused = true;
        sound._ended = true;
        sound._seek = sound._start || 0;
        sound._rateSeek = 0;
        self._clearTimer(sound._id);

        // Clean up the buffer source.
        self._cleanBuffer(sound._node);

        // Attempt to auto-suspend AudioContext if no sounds are still playing.
        Howler._autoSuspend();
      }

      // When using a sprite, end the track.
      if (!self._webAudio && !loop) {
        self.stop(sound._id, true);
      }

      return self;
    },

    /**
     * Clear the end timer for a sound playback.
     * @param  {Number} id The sound ID.
     * @return {Howl}
     */
    _clearTimer: function(id) {
      var self = this;

      if (self._endTimers[id]) {
        // Clear the timeout or remove the ended listener.
        if (typeof self._endTimers[id] !== 'function') {
          clearTimeout(self._endTimers[id]);
        } else {
          var sound = self._soundById(id);
          if (sound && sound._node) {
            sound._node.removeEventListener('ended', self._endTimers[id], false);
          }
        }

        delete self._endTimers[id];
      }

      return self;
    },

    /**
     * Return the sound identified by this ID, or return null.
     * @param  {Number} id Sound ID
     * @return {Object}    Sound object or null.
     */
    _soundById: function(id) {
      var self = this;

      // Loop through all sounds and find the one with this ID.
      for (var i=0; i<self._sounds.length; i++) {
        if (id === self._sounds[i]._id) {
          return self._sounds[i];
        }
      }

      return null;
    },

    /**
     * Return an inactive sound from the pool or create a new one.
     * @return {Sound} Sound playback object.
     */
    _inactiveSound: function() {
      var self = this;

      self._drain();

      // Find the first inactive node to recycle.
      for (var i=0; i<self._sounds.length; i++) {
        if (self._sounds[i]._ended) {
          return self._sounds[i].reset();
        }
      }

      // If no inactive node was found, create a new one.
      return new Sound(self);
    },

    /**
     * Drain excess inactive sounds from the pool.
     */
    _drain: function() {
      var self = this;
      var limit = self._pool;
      var cnt = 0;
      var i = 0;

      // If there are less sounds than the max pool size, we are done.
      if (self._sounds.length < limit) {
        return;
      }

      // Count the number of inactive sounds.
      for (i=0; i<self._sounds.length; i++) {
        if (self._sounds[i]._ended) {
          cnt++;
        }
      }

      // Remove excess inactive sounds, going in reverse order.
      for (i=self._sounds.length - 1; i>=0; i--) {
        if (cnt <= limit) {
          return;
        }

        if (self._sounds[i]._ended) {
          // Disconnect the audio source when using Web Audio.
          if (self._webAudio && self._sounds[i]._node) {
            self._sounds[i]._node.disconnect(0);
          }

          // Remove sounds until we have the pool size.
          self._sounds.splice(i, 1);
          cnt--;
        }
      }
    },

    /**
     * Get all ID's from the sounds pool.
     * @param  {Number} id Only return one ID if one is passed.
     * @return {Array}    Array of IDs.
     */
    _getSoundIds: function(id) {
      var self = this;

      if (typeof id === 'undefined') {
        var ids = [];
        for (var i=0; i<self._sounds.length; i++) {
          ids.push(self._sounds[i]._id);
        }

        return ids;
      } else {
        return [id];
      }
    },

    /**
     * Load the sound back into the buffer source.
     * @param  {Sound} sound The sound object to work with.
     * @return {Howl}
     */
    _refreshBuffer: function(sound) {
      var self = this;

      // Setup the buffer source for playback.
      sound._node.bufferSource = Howler.ctx.createBufferSource();
      sound._node.bufferSource.buffer = cache[self._src];

      // Connect to the correct node.
      if (sound._panner) {
        sound._node.bufferSource.connect(sound._panner);
      } else {
        sound._node.bufferSource.connect(sound._node);
      }

      // Setup looping and playback rate.
      sound._node.bufferSource.loop = sound._loop;
      if (sound._loop) {
        sound._node.bufferSource.loopStart = sound._start || 0;
        sound._node.bufferSource.loopEnd = sound._stop || 0;
      }
      sound._node.bufferSource.playbackRate.setValueAtTime(sound._rate, Howler.ctx.currentTime);

      return self;
    },

    /**
     * Prevent memory leaks by cleaning up the buffer source after playback.
     * @param  {Object} node Sound's audio node containing the buffer source.
     * @return {Howl}
     */
    _cleanBuffer: function(node) {
      var self = this;
      var isIOS = Howler._navigator && Howler._navigator.vendor.indexOf('Apple') >= 0;

      if (Howler._scratchBuffer && node.bufferSource) {
        node.bufferSource.onended = null;
        node.bufferSource.disconnect(0);
        if (isIOS) {
          try { node.bufferSource.buffer = Howler._scratchBuffer; } catch(e) {}
        }
      }
      node.bufferSource = null;

      return self;
    },

    /**
     * Set the source to a 0-second silence to stop any downloading (except in IE).
     * @param  {Object} node Audio node to clear.
     */
    _clearSound: function(node) {
      var checkIE = /MSIE |Trident\//.test(Howler._navigator && Howler._navigator.userAgent);
      if (!checkIE) {
        node.src = 'data:audio/wav;base64,UklGRigAAABXQVZFZm10IBIAAAABAAEARKwAAIhYAQACABAAAABkYXRhAgAAAAEA';
      }
    }
  };

  /** Single Sound Methods **/
  /***************************************************************************/

  /**
   * Setup the sound object, which each node attached to a Howl group is contained in.
   * @param {Object} howl The Howl parent group.
   */
  var Sound = function(howl) {
    this._parent = howl;
    this.init();
  };
  Sound.prototype = {
    /**
     * Initialize a new Sound object.
     * @return {Sound}
     */
    init: function() {
      var self = this;
      var parent = self._parent;

      // Setup the default parameters.
      self._muted = parent._muted;
      self._loop = parent._loop;
      self._volume = parent._volume;
      self._rate = parent._rate;
      self._seek = 0;
      self._paused = true;
      self._ended = true;
      self._sprite = '__default';

      // Generate a unique ID for this sound.
      self._id = ++Howler._counter;

      // Add itself to the parent's pool.
      parent._sounds.push(self);

      // Create the new node.
      self.create();

      return self;
    },

    /**
     * Create and setup a new sound object, whether HTML5 Audio or Web Audio.
     * @return {Sound}
     */
    create: function() {
      var self = this;
      var parent = self._parent;
      var volume = (Howler._muted || self._muted || self._parent._muted) ? 0 : self._volume;

      if (parent._webAudio) {
        // Create the gain node for controlling volume (the source will connect to this).
        self._node = (typeof Howler.ctx.createGain === 'undefined') ? Howler.ctx.createGainNode() : Howler.ctx.createGain();
        self._node.gain.setValueAtTime(volume, Howler.ctx.currentTime);
        self._node.paused = true;
        self._node.connect(Howler.masterGain);
      } else if (!Howler.noAudio) {
        // Get an unlocked Audio object from the pool.
        self._node = Howler._obtainHtml5Audio();

        // Listen for errors (http://dev.w3.org/html5/spec-author-view/spec.html#mediaerror).
        self._errorFn = self._errorListener.bind(self);
        self._node.addEventListener('error', self._errorFn, false);

        // Listen for 'canplaythrough' event to let us know the sound is ready.
        self._loadFn = self._loadListener.bind(self);
        self._node.addEventListener(Howler._canPlayEvent, self._loadFn, false);

        // Listen for the 'ended' event on the sound to account for edge-case where
        // a finite sound has a duration of Infinity.
        self._endFn = self._endListener.bind(self);
        self._node.addEventListener('ended', self._endFn, false);

        // Setup the new audio node.
        self._node.src = parent._src;
        self._node.preload = parent._preload === true ? 'auto' : parent._preload;
        self._node.volume = volume * Howler.volume();

        // Begin loading the source.
        self._node.load();
      }

      return self;
    },

    /**
     * Reset the parameters of this sound to the original state (for recycle).
     * @return {Sound}
     */
    reset: function() {
      var self = this;
      var parent = self._parent;

      // Reset all of the parameters of this sound.
      self._muted = parent._muted;
      self._loop = parent._loop;
      self._volume = parent._volume;
      self._rate = parent._rate;
      self._seek = 0;
      self._rateSeek = 0;
      self._paused = true;
      self._ended = true;
      self._sprite = '__default';

      // Generate a new ID so that it isn't confused with the previous sound.
      self._id = ++Howler._counter;

      return self;
    },

    /**
     * HTML5 Audio error listener callback.
     */
    _errorListener: function() {
      var self = this;

      // Fire an error event and pass back the code.
      self._parent._emit('loaderror', self._id, self._node.error ? self._node.error.code : 0);

      // Clear the event listener.
      self._node.removeEventListener('error', self._errorFn, false);
    },

    /**
     * HTML5 Audio canplaythrough listener callback.
     */
    _loadListener: function() {
      var self = this;
      var parent = self._parent;

      // Round up the duration to account for the lower precision in HTML5 Audio.
      parent._duration = Math.ceil(self._node.duration * 10) / 10;

      // Setup a sprite if none is defined.
      if (Object.keys(parent._sprite).length === 0) {
        parent._sprite = {__default: [0, parent._duration * 1000]};
      }

      if (parent._state !== 'loaded') {
        parent._state = 'loaded';
        parent._emit('load');
        parent._loadQueue();
      }

      // Clear the event listener.
      self._node.removeEventListener(Howler._canPlayEvent, self._loadFn, false);
    },

    /**
     * HTML5 Audio ended listener callback.
     */
    _endListener: function() {
      var self = this;
      var parent = self._parent;

      // Only handle the `ended`` event if the duration is Infinity.
      if (parent._duration === Infinity) {
        // Update the parent duration to match the real audio duration.
        // Round up the duration to account for the lower precision in HTML5 Audio.
        parent._duration = Math.ceil(self._node.duration * 10) / 10;

        // Update the sprite that corresponds to the real duration.
        if (parent._sprite.__default[1] === Infinity) {
          parent._sprite.__default[1] = parent._duration * 1000;
        }

        // Run the regular ended method.
        parent._ended(self);
      }

      // Clear the event listener since the duration is now correct.
      self._node.removeEventListener('ended', self._endFn, false);
    }
  };

  /** Helper Methods **/
  /***************************************************************************/

  var cache = {};

  /**
   * Buffer a sound from URL, Data URI or cache and decode to audio source (Web Audio API).
   * @param  {Howl} self
   */
  var loadBuffer = function(self) {
    var url = self._src;

    // Check if the buffer has already been cached and use it instead.
    if (cache[url]) {
      // Set the duration from the cache.
      self._duration = cache[url].duration;

      // Load the sound into this Howl.
      loadSound(self);

      return;
    }

    if (/^data:[^;]+;base64,/.test(url)) {
      // Decode the base64 data URI without XHR, since some browsers don't support it.
      var data = atob(url.split(',')[1]);
      var dataView = new Uint8Array(data.length);
      for (var i=0; i<data.length; ++i) {
        dataView[i] = data.charCodeAt(i);
      }

      decodeAudioData(dataView.buffer, self);
    } else {
      // Load the buffer from the URL.
      var xhr = new XMLHttpRequest();
      xhr.open(self._xhr.method, url, true);
      xhr.withCredentials = self._xhr.withCredentials;
      xhr.responseType = 'arraybuffer';

      // Apply any custom headers to the request.
      if (self._xhr.headers) {
        Object.keys(self._xhr.headers).forEach(function(key) {
          xhr.setRequestHeader(key, self._xhr.headers[key]);
        });
      }

      xhr.onload = function() {
        // Make sure we get a successful response back.
        var code = (xhr.status + '')[0];
        if (code !== '0' && code !== '2' && code !== '3') {
          self._emit('loaderror', null, 'Failed loading audio file with status: ' + xhr.status + '.');
          return;
        }

        decodeAudioData(xhr.response, self);
      };
      xhr.onerror = function() {
        // If there is an error, switch to HTML5 Audio.
        if (self._webAudio) {
          self._html5 = true;
          self._webAudio = false;
          self._sounds = [];
          delete cache[url];
          self.load();
        }
      };
      safeXhrSend(xhr);
    }
  };

  /**
   * Send the XHR request wrapped in a try/catch.
   * @param  {Object} xhr XHR to send.
   */
  var safeXhrSend = function(xhr) {
    try {
      xhr.send();
    } catch (e) {
      xhr.onerror();
    }
  };

  /**
   * Decode audio data from an array buffer.
   * @param  {ArrayBuffer} arraybuffer The audio data.
   * @param  {Howl}        self
   */
  var decodeAudioData = function(arraybuffer, self) {
    // Fire a load error if something broke.
    var error = function() {
      self._emit('loaderror', null, 'Decoding audio data failed.');
    };

    // Load the sound on success.
    var success = function(buffer) {
      if (buffer && self._sounds.length > 0) {
        cache[self._src] = buffer;
        loadSound(self, buffer);
      } else {
        error();
      }
    };

    // Decode the buffer into an audio source.
    if (typeof Promise !== 'undefined' && Howler.ctx.decodeAudioData.length === 1) {
      Howler.ctx.decodeAudioData(arraybuffer).then(success).catch(error);
    } else {
      Howler.ctx.decodeAudioData(arraybuffer, success, error);
    }
  }

  /**
   * Sound is now loaded, so finish setting everything up and fire the loaded event.
   * @param  {Howl} self
   * @param  {Object} buffer The decoded buffer sound source.
   */
  var loadSound = function(self, buffer) {
    // Set the duration.
    if (buffer && !self._duration) {
      self._duration = buffer.duration;
    }

    // Setup a sprite if none is defined.
    if (Object.keys(self._sprite).length === 0) {
      self._sprite = {__default: [0, self._duration * 1000]};
    }

    // Fire the loaded event.
    if (self._state !== 'loaded') {
      self._state = 'loaded';
      self._emit('load');
      self._loadQueue();
    }
  };

  /**
   * Setup the audio context when available, or switch to HTML5 Audio mode.
   */
  var setupAudioContext = function() {
    // If we have already detected that Web Audio isn't supported, don't run this step again.
    if (!Howler.usingWebAudio) {
      return;
    }

    // Check if we are using Web Audio and setup the AudioContext if we are.
    try {
      if (typeof AudioContext !== 'undefined') {
        Howler.ctx = new AudioContext();
      } else if (typeof webkitAudioContext !== 'undefined') {
        Howler.ctx = new webkitAudioContext();
      } else {
        Howler.usingWebAudio = false;
      }
    } catch(e) {
      Howler.usingWebAudio = false;
    }

    // If the audio context creation still failed, set using web audio to false.
    if (!Howler.ctx) {
      Howler.usingWebAudio = false;
    }

    // Check if a webview is being used on iOS8 or earlier (rather than the browser).
    // If it is, disable Web Audio as it causes crashing.
    var iOS = (/iP(hone|od|ad)/.test(Howler._navigator && Howler._navigator.platform));
    var appVersion = Howler._navigator && Howler._navigator.appVersion.match(/OS (\d+)_(\d+)_?(\d+)?/);
    var version = appVersion ? parseInt(appVersion[1], 10) : null;
    if (iOS && version && version < 9) {
      var safari = /safari/.test(Howler._navigator && Howler._navigator.userAgent.toLowerCase());
      if (Howler._navigator && !safari) {
        Howler.usingWebAudio = false;
      }
    }

    // Create and expose the master GainNode when using Web Audio (useful for plugins or advanced usage).
    if (Howler.usingWebAudio) {
      Howler.masterGain = (typeof Howler.ctx.createGain === 'undefined') ? Howler.ctx.createGainNode() : Howler.ctx.createGain();
      Howler.masterGain.gain.setValueAtTime(Howler._muted ? 0 : Howler._volume, Howler.ctx.currentTime);
      Howler.masterGain.connect(Howler.ctx.destination);
    }

    // Re-run the setup on Howler.
    Howler._setup();
  };

  // Add support for AMD (Asynchronous Module Definition) libraries such as require.js.
  if (typeof define === 'function' && define.amd) {
    define([], function() {
      return {
        Howler: Howler,
        Howl: Howl
      };
    });
  }

  // Add support for CommonJS libraries such as browserify.
  if (typeof exports !== 'undefined') {
    exports.Howler = Howler;
    exports.Howl = Howl;
  }

  // Add to global in Node.js (for testing, etc).
  if (typeof global !== 'undefined') {
    global.HowlerGlobal = HowlerGlobal;
    global.Howler = Howler;
    global.Howl = Howl;
    global.Sound = Sound;
  } else if (typeof window !== 'undefined') {  // Define globally in case AMD is not available or unused.
    window.HowlerGlobal = HowlerGlobal;
    window.Howler = Howler;
    window.Howl = Howl;
    window.Sound = Sound;
  }
})();<|MERGE_RESOLUTION|>--- conflicted
+++ resolved
@@ -1746,13 +1746,10 @@
           // Remove any event listeners.
           sounds[i]._node.removeEventListener('error', sounds[i]._errorFn, false);
           sounds[i]._node.removeEventListener(Howler._canPlayEvent, sounds[i]._loadFn, false);
-<<<<<<< HEAD
           sounds[i]._node.removeEventListener('ended', sounds[i]._endFn, false);
-=======
 
           // Release the Audio object back to the pool.
           Howler._releaseHtml5Audio(sounds[i]._node);
->>>>>>> 289bcda9
         }
 
         // Empty out all of the nodes.
