--- conflicted
+++ resolved
@@ -54,11 +54,8 @@
     this.usingWebAudio = usingWebAudio;
     this.noAudio = noAudio;
     this._howls = [];
-<<<<<<< HEAD
     this._codecs = codecs;
-=======
     this.automaticallyEnableiOSAudio = true;
->>>>>>> 9791071c
   };
   HowlerGlobal.prototype = {
     /**
@@ -140,14 +137,15 @@
     },
 
     /**
-<<<<<<< HEAD
      * Check for codec support.
      * @param  {String} ext Audio file extention.
      * @return {Boolean}
      */
     codecs: function(ext) {
       return this._codecs[ext];
-=======
+    },
+
+    /**
      * Unmuted audio on iOS without playing/loading any sound
      * On iOS audio is effectively muted until user activation
      * http://paulbakaus.com/tutorials/html5/web-audio-on-ios/
@@ -183,7 +181,6 @@
       unlock();
 
       return this;
->>>>>>> 9791071c
     }
   };
 
